--- conflicted
+++ resolved
@@ -98,7 +98,6 @@
     world.blueprints.modify({ id: blueprint.id, version, preload })
     world.network.send('blueprintModified', { id: blueprint.id, version, preload })
   }
-<<<<<<< HEAD
   const toggleLock = () => {
     const newValue = !frozen
     app.frozen = newValue
@@ -107,7 +106,7 @@
       frozen: newValue
     })
     setFrozen(newValue)
-=======
+  }
   const download = async () => {
     try {
       const file = await exportApp(app.blueprint, world.loader.loadFile)
@@ -115,7 +114,6 @@
     } catch (err) {
       console.error(err)
     }
->>>>>>> 8970c771
   }
   return (
     <div
@@ -433,13 +431,12 @@
 
 function Fields({ app, blueprint }) {
   const world = app.world
-<<<<<<< HEAD
-  const [fields, setFields] = useState(app.getConfig?.() || [])
+  const [fields, setFields] = useState(app.fields)
   const [position, setPosition] = useState(app.root?.position || new THREE.Vector3())
   const [rotation, setRotation] = useState(app.root?.rotation || new THREE.Euler())
   const [scale, setScale] = useState(app.root?.scale || new THREE.Vector3(1, 1, 1))
   const [frozen, setFrozen] = useState(app.frozen || false)
-  const config = blueprint.config || {}
+  const props = blueprint.props || {}
 
   // Update state when app changes
   useEffect(() => {
@@ -488,10 +485,6 @@
     ...fields
   ]
 
-=======
-  const [fields, setFields] = useState(app.fields)
-  const props = blueprint.props
->>>>>>> 8970c771
   useEffect(() => {
     app.onFields = setFields
     return () => {
@@ -500,8 +493,7 @@
   }, [])
 
   const modify = (key, value) => {
-<<<<<<< HEAD
-    if (config[key] === value) return
+    if (props[key] === value) return
 
     // Don't allow transform changes if frozen
     if ((key === 'position' || key === 'rotation' || key === 'scale') && app.frozen) return
@@ -566,15 +558,15 @@
 
     // Handle TOD switch
     if (key === 'tod') {
-      config[key] = value
+      props[key] = value
 
       // update blueprint locally (also rebuilds apps)
       const id = blueprint.id
       const version = blueprint.version + 1
-      world.blueprints.modify({ id, version, config })
+      world.blueprints.modify({ id, version, props })
 
       // broadcast blueprint change to server + other clients
-      world.network.send('blueprintModified', { id, version, config })
+      world.network.send('blueprintModified', { id, version, props })
       return
     }
 
@@ -586,25 +578,12 @@
     const version = blueprint.version + 1
     world.blueprints.modify({ id, version, config })
 
-=======
-    if (props[key] === value) return
-    props[key] = value
-    // update blueprint locally (also rebuilds apps)
-    const id = blueprint.id
-    const version = blueprint.version + 1
-    world.blueprints.modify({ id, version, props })
->>>>>>> 8970c771
     // broadcast blueprint change to server + other clients
-    world.network.send('blueprintModified', { id, version, props })
-  }
-<<<<<<< HEAD
+    world.network.send('blueprintModified', { id, version, config })
+  }
 
   return transformFields.map(field => (
-    <Field key={field.key} world={world} config={config} field={field} value={config[field.key] ?? field.value} modify={modify} />
-=======
-  return fields.map(field => (
-    <Field key={field.key} world={world} props={props} field={field} value={props[field.key]} modify={modify} />
->>>>>>> 8970c771
+    <Field key={field.key} world={world} props={props} field={field} value={props[field.key] ?? field.value} modify={modify} />
   ))
 }
 
@@ -614,12 +593,8 @@
   textarea: FieldTextArea,
   file: FieldFile,
   switch: FieldSwitch,
-<<<<<<< HEAD
   vector3: FieldVector3,
   euler: FieldEuler,
-  empty: () => null,
-=======
->>>>>>> 8970c771
 }
 
 function Field({ world, props, field, value, modify }) {
