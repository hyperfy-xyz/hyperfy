import * as THREE from '../extras/three'
import { Entity } from './Entity'
import { createNode } from '../extras/createNode'
import { LerpQuaternion } from '../extras/LerpQuaternion'
import { LerpVector3 } from '../extras/LerpVector3'
import { createPlayerProxy } from '../extras/createPlayerProxy'
import { Emotes } from '../extras/playerEmotes'

let capsuleGeometry
{
  const radius = 0.3
  const inner = 1.2
  const height = radius + inner + radius
  capsuleGeometry = new THREE.CapsuleGeometry(radius, inner) // matches PlayerLocal capsule size
  capsuleGeometry.translate(0, height / 2, 0)
}

export class PlayerRemote extends Entity {
  constructor(world, data, local) {
    super(world, data, local)
    this.isPlayer = true
    this.init()
  }

  async init() {
    this.base = createNode('group')
    this.base.position.fromArray(this.data.position)
    this.base.quaternion.fromArray(this.data.quaternion)

    this.body = createNode('rigidbody', { type: 'kinematic' })
    this.base.add(this.body)
    this.collider = createNode('collider', {
      type: 'geometry',
      convex: true,
      geometry: capsuleGeometry,
      layer: 'player',
    })
    this.body.add(this.collider)

    // this.caps = createNode('mesh', {
    //   type: 'geometry',
    //   geometry: capsuleGeometry,
    //   material: new THREE.MeshStandardMaterial({ color: 'white' }),
    // })
    // this.base.add(this.caps)

<<<<<<< HEAD
    this.nametag = createNode('nametag', { label: this.data.name, active: false })
    this.base.add(this.nametag)
=======
    this.aura = createNode('group')
    this.nametag = createNode('nametag', { label: this.data.name, active: false })
    this.aura.add(this.nametag)
>>>>>>> 4c8fd61c

    this.bubble = createNode('ui', {
      width: 300,
      height: 512,
      size: 0.005,
      pivot: 'bottom-center',
      billboard: 'full',
      justifyContent: 'flex-end',
      alignItems: 'center',
      active: false,
    })
    this.bubbleBox = createNode('uiview', {
      backgroundColor: 'rgba(0, 0, 0, 0.8)',
      borderRadius: 10,
      padding: 10,
    })
    this.bubbleText = createNode('uitext', {
      color: 'white',
      fontWeight: 100,
      lineHeight: 1.4,
      fontSize: 16,
    })
    this.bubble.add(this.bubbleBox)
    this.bubbleBox.add(this.bubbleText)
    this.aura.add(this.bubble)

    this.aura.activate({ world: this.world, entity: this })
    this.base.activate({ world: this.world, entity: this })

    this.applyAvatar()

    this.position = new LerpVector3(this.base.position, this.world.networkRate)
    this.quaternion = new LerpQuaternion(this.base.quaternion, this.world.networkRate)
    this.teleport = 0

    this.world.setHot(this, true)
    this.world.events.emit('enter', { player: this.getProxy() })
  }

  applyAvatar() {
    const avatarUrl = this.data.sessionAvatar || this.data.avatar || 'asset://avatar.vrm'
    if (this.avatarUrl === avatarUrl) return
    this.world.loader.load('avatar', avatarUrl).then(src => {
      if (this.avatar) this.avatar.deactivate()
      this.avatar = src.toNodes().get('avatar')
      this.base.add(this.avatar)
      this.nametag.position.y = this.avatar.getHeadToHeight() + 0.2
      this.bubble.position.y = this.avatar.getHeadToHeight() + 0.2
      if (!this.bubble.active) {
        this.nametag.active = true
      }
      this.avatarUrl = avatarUrl
    })
  }

  getAnchorMatrix() {
<<<<<<< HEAD
    if (this.effect?.anchorId) {
      return this.world.anchors.get(this.effect.anchorId)
=======
    if (this.data.effect?.anchorId) {
      return this.world.anchors.get(this.data.effect.anchorId)
>>>>>>> 4c8fd61c
    }
  }

  update(delta) {
    const anchor = this.getAnchorMatrix()
<<<<<<< HEAD
    if (anchor) {
      this.base.position.setFromMatrixPosition(anchor)
      this.base.quaternion.setFromRotationMatrix(anchor)
    } else {
      this.position.update(delta)
      this.quaternion.update(delta)
    }
    this.avatar?.setEmote(this.emote)
=======
    if (!anchor) {
      this.position.update(delta)
      this.quaternion.update(delta)
    }
    this.avatar?.setEmote(this.data.emote)
  }

  lateUpdate(delta) {
    const anchor = this.getAnchorMatrix()
    if (anchor) {
      this.position.snap()
      this.quaternion.snap()
      this.base.position.setFromMatrixPosition(anchor)
      this.base.quaternion.setFromRotationMatrix(anchor)
    }
    if (this.avatar) {
      const matrix = this.avatar.getBoneTransform('head')
      if (matrix) {
        this.aura.position.setFromMatrixPosition(matrix)
      }
    }
>>>>>>> 4c8fd61c
  }

  modify(data) {
    let avatarChanged
    if (data.hasOwnProperty('t')) {
      this.teleport++
    }
    if (data.hasOwnProperty('p')) {
      this.data.position = data.p
      this.position.pushArray(data.p, this.teleport)
    }
    if (data.hasOwnProperty('q')) {
      this.data.quaternion = data.q
      this.quaternion.pushArray(data.q, this.teleport)
    }
    if (data.hasOwnProperty('e')) {
      this.data.emote = data.e
    }
    if (data.hasOwnProperty('ef')) {
      this.data.effect = data.ef
<<<<<<< HEAD
      this.effect = data.ef
=======
>>>>>>> 4c8fd61c
    }
    if (data.hasOwnProperty('name')) {
      this.data.name = data.name
      this.nametag.label = data.name
    }
    if (data.hasOwnProperty('avatar')) {
      this.data.avatar = data.avatar
      avatarChanged = true
    }
    if (data.hasOwnProperty('sessionAvatar')) {
      this.data.sessionAvatar = data.sessionAvatar
      avatarChanged = true
    }
    if (data.hasOwnProperty('roles')) {
      this.data.roles = data.roles
    }
    if (avatarChanged) {
      this.applyAvatar()
    }
    if (data.hasOwnProperty('roles')) {
      this.data.roles = data.roles
    }
  }

  chat(msg) {
    this.nametag.active = false
    this.bubbleText.value = msg
    this.bubble.active = true
    clearTimeout(this.chatTimer)
    this.chatTimer = setTimeout(() => {
      this.bubble.active = false
      this.nametag.active = true
    }, 5000)
  }

  destroy(local) {
    if (this.dead) return
    this.dead = true

    clearTimeout(this.chatTimer)
    this.base.deactivate()
    this.avatar = null
    this.world.setHot(this, false)
    this.world.events.emit('leave', { player: this.getProxy() })
    this.aura.deactivate()
    this.aura = null

    this.world.entities.remove(this.data.id)
    // if removed locally we need to broadcast to server/clients
    if (local) {
      this.world.network.send('entityRemoved', this.data.id)
    }
  }

  getProxy() {
    if (!this.proxy) {
      this.proxy = createPlayerProxy(this)
    }
    return this.proxy
  }
}<|MERGE_RESOLUTION|>--- conflicted
+++ resolved
@@ -44,14 +44,9 @@
     // })
     // this.base.add(this.caps)
 
-<<<<<<< HEAD
-    this.nametag = createNode('nametag', { label: this.data.name, active: false })
-    this.base.add(this.nametag)
-=======
     this.aura = createNode('group')
     this.nametag = createNode('nametag', { label: this.data.name, active: false })
     this.aura.add(this.nametag)
->>>>>>> 4c8fd61c
 
     this.bubble = createNode('ui', {
       width: 300,
@@ -108,28 +103,14 @@
   }
 
   getAnchorMatrix() {
-<<<<<<< HEAD
-    if (this.effect?.anchorId) {
-      return this.world.anchors.get(this.effect.anchorId)
-=======
+
     if (this.data.effect?.anchorId) {
       return this.world.anchors.get(this.data.effect.anchorId)
->>>>>>> 4c8fd61c
     }
   }
 
   update(delta) {
     const anchor = this.getAnchorMatrix()
-<<<<<<< HEAD
-    if (anchor) {
-      this.base.position.setFromMatrixPosition(anchor)
-      this.base.quaternion.setFromRotationMatrix(anchor)
-    } else {
-      this.position.update(delta)
-      this.quaternion.update(delta)
-    }
-    this.avatar?.setEmote(this.emote)
-=======
     if (!anchor) {
       this.position.update(delta)
       this.quaternion.update(delta)
@@ -151,7 +132,6 @@
         this.aura.position.setFromMatrixPosition(matrix)
       }
     }
->>>>>>> 4c8fd61c
   }
 
   modify(data) {
@@ -172,10 +152,6 @@
     }
     if (data.hasOwnProperty('ef')) {
       this.data.effect = data.ef
-<<<<<<< HEAD
-      this.effect = data.ef
-=======
->>>>>>> 4c8fd61c
     }
     if (data.hasOwnProperty('name')) {
       this.data.name = data.name
