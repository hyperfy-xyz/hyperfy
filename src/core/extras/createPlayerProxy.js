--- conflicted
+++ resolved
@@ -40,31 +40,7 @@
         world.network.sendTo(player.data.owner, 'playerTeleport', { position: position.toArray(), rotationY })
       }
     },
-<<<<<<< HEAD
-    hasEffect() {
-      return !!player.effect
-    },
-    setEffect(effect) {
-      if (effect?.anchor) {
-        effect.anchorId = effect.anchor.anchorId
-        delete effect.anchor
-      }
-      if (effect?.cancellable) {
-        delete effect.freeze // not applicable
-      }
-      if (player.data.owner === world.network.id) {
-        // if player is local we can set directly
-        world.network.enqueue('onPlayerEffect', { effect })
-      } else if (world.network.isClient) {
-        // if we're a client we need to notify server
-        world.network.send('playerEffect', { networkId: player.data.owner, effect })
-      } else {
-        // if we're the server we need to notify the player
-        world.network.sendTo(player.data.owner, 'playerEffect', { effect })
-      }
-    },
-=======
->>>>>>> 4c8fd61c
+
     getBoneTransform(boneName) {
       return player.avatar?.getBoneTransform?.(boneName)
     },
