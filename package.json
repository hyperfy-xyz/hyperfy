--- conflicted
+++ resolved
@@ -70,13 +70,10 @@
     "yoga-layout": "^3.2.1"
   },
   "optionalDependencies": {
-<<<<<<< HEAD
+    "pg": "^8.16.0",
+    "mysql2": "^3.12.0",
     "@aws-sdk/client-s3": "^3.685.0",
     "@aws-sdk/s3-request-presigner": "^3.685.0"
-=======
-    "pg": "^8.16.0",
-    "mysql2": "^3.12.0"
->>>>>>> 5082f3c9
   },
   "devDependencies": {
     "@babel/eslint-parser": "^7.23.10",
