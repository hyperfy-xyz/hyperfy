--- conflicted
+++ resolved
@@ -30,16 +30,11 @@
 # The public url used by clients to fetch assets
 PUBLIC_ASSETS_URL=http://localhost:3000/assets
 
-<<<<<<< HEAD
-# AWS S3 storage support (optional)
-S3_BUCKET_NAME=bucket-name
-AWS_ACCESS_KEY_ID=access-key-id
-AWS_SECRET_ACCESS_KEY=secret-key-id
-S3_REGION=eu-west-1
-S3_ASSETS_PREFIX=
-S3_COLLECTIONS_PREFIX=
-S3_STORAGE_PREFIX=
-=======
+# LiveKit (voice chat)
+LIVEKIT_WS_URL=
+LIVEKIT_API_KEY=
+LIVEKIT_API_SECRET=
+
 # ==============================================
 # DATABASE CONFIGURATION
 # ==============================================
@@ -63,9 +58,29 @@
 DB_USER=your_username
 DB_PASSWORD=your_password
 DB_NAME=your_database_name
->>>>>>> 5082f3c9
 
-# LiveKit (voice chat)
-LIVEKIT_WS_URL=
-LIVEKIT_API_KEY=
-LIVEKIT_API_SECRET=+# ==============================================
+# STORAGE CONFIGURATION
+# ==============================================
+# Configure your file storage system here.
+# 
+# Supported storage types:
+# - Local file system (default - no configuration needed)
+# - AWS S3 (requires S3 configuration below)
+#
+# If STORAGE_TYPE is provided, AWS S3 storage will be used.
+# If STORAGE_TYPE is empty or not set, local file storage will be used.
+# 
+# AWS credentials can be provided via environment variables below,
+# or through AWS CLI configuration, IAM roles, or instance profiles.
+
+# AWS S3 storage configuration (only required when using S3)
+# To use AWS S3 storage, set STORAGE_TYPE and other S3 variables below
+STORAGE_TYPE=
+S3_BUCKET_NAME=bucket-name
+AWS_ACCESS_KEY_ID=access-key-id
+AWS_SECRET_ACCESS_KEY=secret-key-id
+S3_REGION=eu-west-1
+S3_ASSETS_PREFIX=
+S3_COLLECTIONS_PREFIX=
+S3_STORAGE_PREFIX=