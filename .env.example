--- conflicted
+++ resolved
@@ -30,48 +30,17 @@
 # The public url used by clients to fetch assets
 PUBLIC_ASSETS_URL=http://localhost:3000/assets
 
-<<<<<<< HEAD
+# LiveKit (voice chat)
+LIVEKIT_WS_URL=
+LIVEKIT_API_KEY=
+LIVEKIT_API_SECRET=
+
 # ==============================================
 # DATABASE CONFIGURATION
 # ==============================================
 # Configure your database connection here.
 # 
 # Supported databases:
-# - PostgreSQL (DB_TYPE=pg)
-# - MySQL (DB_TYPE=mysql2) 
-# - SQLite (fallback - no configuration needed)
-#
-# If database environment variables are not provided,
-# the application will automatically fall back to SQLite.
-
-# Database type - specify the database engine to use
-# Options: 'pg' (PostgreSQL), 'mysql2' (MySQL)
-DB_TYPE=pg
-
-# Database connection details
-DB_HOST=localhost
-DB_PORT=5432
-DB_USER=your_username
-DB_PASSWORD=your_password
-DB_NAME=your_database_name
-DB_SCHEMA=your_database_schema
-
-=======
->>>>>>> a3d71aa1
-# LiveKit (voice chat)
-LIVEKIT_WS_URL=
-LIVEKIT_API_KEY=
-LIVEKIT_API_SECRET=
-
-<<<<<<< HEAD
-=======
-# ==============================================
-# DATABASE CONFIGURATION
-# ==============================================
-# Configure your database connection here.
-# 
-# Supported databases:
->>>>>>> a3d71aa1
 # - SQLite (default - no configuration needed)
 # - PostgreSQL (DB_TYPE=pg with DB_URL)
 #
