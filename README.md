# Hyperfy ⚡️

<div align="center">
  <img src="overview.png" alt="Hyperfy Ecosystem" width="100%" />
  <p>
    <strong>Build, deploy, and experience interactive 3D virtual worlds</strong>
  </p>
</div>

## What is Hyperfy?

Hyperfy is an open-source framework for building interactive 3D virtual worlds. It combines a powerful physics engine, networked real-time collaboration, and a component-based application system to create immersive experiences that can be self-hosted or connected to the wider Hyperfy ecosystem.

## 🧬 Key Features

- **Standalone persistent worlds** - Host on your own domain
- **Realtime content creation** - Build directly in-world
- **Interactive app system** - Create dynamic applications with JavaScript
- **Portable avatars** - Connect via Hyperfy for consistent identity
- **Physics-based interactions** - Built on PhysX for realistic simulation
- **WebXR support** - Experience worlds in VR
- **Extensible architecture** - Highly customizable for various use cases

## 🚀 Quick Start

### Prerequisites

- Node.js 22.11.0+ (via [nvm](https://github.com/nvm-sh/nvm) or direct install)

### Installation

```bash
# Clone the repository
git clone https://github.com/hyperfy-xyz/hyperfy.git my-world
cd my-world

# Copy example environment settings
cp .env.example .env

# Install dependencies
npm install

# Start the development server
npm run dev
```

### Docker Deployment

For containerized deployment, check [DOCKER.md](DOCKER.md) for detailed instructions.

## 🧩 Use Cases

- **Virtual Events & Conferences** - Host live gatherings with spatial audio
- **Interactive Showrooms** - Create product displays and demos
- **Social Spaces** - Build community hubs for collaboration
- **Gaming Environments** - Design immersive game worlds
- **Educational Experiences** - Develop interactive learning spaces
- **Creative Showcases** - Display 3D art and interactive installations

## 📚 Documentation & Resources

- **[Community Documentation](https://hyperfy.how)** - Comprehensive guides and reference
- **[Website](https://hyperfy.io/)** - Official Hyperfy website
- **[Sandbox](https://play.hyperfy.xyz/)** - Try Hyperfy in your browser
- **[Twitter/X](https://x.com/hyperfy_io)** - Latest updates and announcements

## 📏 Project Structure

```
docs/              - Documentation and references
src/
  client/          - Client-side code and components
  core/            - Core systems (physics, networking, entities)
  server/          - Server implementation
CHANGELOG.md       - Version history and changes
```

## 🛠️ Development

### Key Commands

```bash
# Development mode
npm run dev

# Production build
npm run build
npm start

# Clean orphaned assets (experimental)
npm run world:clean

# Viewer only (development)
npm run viewer:dev

# Client only (development)
npm run client:dev

# Linting
npm run lint
npm run lint:fix
```

## 🖊️ Contributing

Contributions are welcome! Please check out our [contributing guidelines](CONTRIBUTING.md) and [code of conduct](CODE_OF_CONDUCT.md) before getting started.

1. Fork the repository
2. Create your feature branch: `git checkout -b feature/amazing-feature`
3. Commit your changes: `git commit -m 'Add amazing feature'`
4. Push to the branch: `git push origin feature/amazing-feature`
5. Open a pull request

## 🌱 Project Status

This project is currently in alpha as we transition all of our [reference platform](https://github.com/hyperfy-xyz/hyperfy-ref) code into fully self-hostable worlds. Most features are already available in this repository but some still need to be connected for self-hosting. APIs are likely to change during this development phase.

## 📄 License

<<<<<<< HEAD
This project is licensed under the GPL-3.0 License - see the LICENSE file for details.
=======
This project is still in alpha as we transition all of our [reference platform](https://github.com/hyperfy-xyz/hyperfy-ref) code into fully self hostable worlds.
Most features are already here in this repo but still need to be connected up to work with self hosting in mind.
Note that APIs are highly likely to change during this time.
>>>>>>> dd3975cf
<|MERGE_RESOLUTION|>--- conflicted
+++ resolved
@@ -113,14 +113,6 @@
 
 ## 🌱 Project Status
 
-This project is currently in alpha as we transition all of our [reference platform](https://github.com/hyperfy-xyz/hyperfy-ref) code into fully self-hostable worlds. Most features are already available in this repository but some still need to be connected for self-hosting. APIs are likely to change during this development phase.
-
-## 📄 License
-
-<<<<<<< HEAD
-This project is licensed under the GPL-3.0 License - see the LICENSE file for details.
-=======
 This project is still in alpha as we transition all of our [reference platform](https://github.com/hyperfy-xyz/hyperfy-ref) code into fully self hostable worlds.
 Most features are already here in this repo but still need to be connected up to work with self hosting in mind.
-Note that APIs are highly likely to change during this time.
->>>>>>> dd3975cf
+Note that APIs are highly likely to change during this time.